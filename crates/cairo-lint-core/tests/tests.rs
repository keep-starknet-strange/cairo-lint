--- conflicted
+++ resolved
@@ -1,6 +1,6 @@
 use std::collections::HashMap;
 use std::path::Path;
-use std::sync::{LazyLock, Mutex};
+use std::sync::{ LazyLock, Mutex };
 
 use annotate_snippets::Renderer;
 use cairo_lang_compiler::db::RootDatabase;
@@ -10,20 +10,27 @@
 use cairo_lang_semantic::test_utils::setup_test_crate_ex;
 use cairo_lang_syntax::node::SyntaxNode;
 use cairo_lang_test_plugin::test_plugin_suite;
-use cairo_lang_test_utils::parse_test_file::{Test, dump_to_test_file, parse_test_file};
+use cairo_lang_test_utils::parse_test_file::{ Test, dump_to_test_file, parse_test_file };
 use cairo_lang_utils::Upcast;
 use cairo_lang_utils::ordered_hash_map::OrderedHashMap;
 use cairo_lint_core::diagnostics::format_diagnostic;
-use cairo_lint_core::fix::{Fix, ImportFix, apply_import_fixes, collect_unused_imports, fix_semantic_diagnostic};
+use cairo_lint_core::fix::{
+    Fix,
+    ImportFix,
+    apply_import_fixes,
+    collect_unused_imports,
+    fix_semantic_diagnostic,
+};
 use cairo_lint_core::plugin::cairo_lint_plugin_suite;
-use cairo_lint_test_utils::{Tests, get_diags, test_file};
+use cairo_lint_test_utils::{ Tests, get_diags, test_file };
 use ctor::dtor;
 use itertools::Itertools;
 use paste::paste;
 use pretty_assertions::assert_eq;
 use test_case::test_case;
 
-const CRATE_CONFIG: &str = r#"
+const CRATE_CONFIG: &str =
+    r#"
 edition = "2024_07"
 
 [experimental_features]
@@ -31,7 +38,13 @@
 coupons = true
 "#;
 
-test_file!(unused_variables, unused_variables, "one unused variable", "two unused variable", "plenty unused variables");
+test_file!(
+    unused_variables,
+    unused_variables,
+    "one unused variable",
+    "two unused variable",
+    "plenty unused variables"
+);
 
 test_file!(
     single_match,
@@ -155,7 +168,6 @@
 );
 
 test_file!(
-<<<<<<< HEAD
     loop_for_while,
     loop_for_while,
     "simple loop with break",
@@ -168,12 +180,13 @@
     "loop with arithmetic condition and second increment",
     "loop with multiple increments and comparison",
     "loop with condition depending on external variable"
-=======
+);
+
+test_file!(
     manual,
     manual_ok_or,
     "test error str",
     "test error enum",
     "test with comment in None",
     "test with comment in Some"
->>>>>>> 84ab4da2
 );