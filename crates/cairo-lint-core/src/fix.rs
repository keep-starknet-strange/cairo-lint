use cairo_lang_defs::ids::UseId;
use cairo_lang_defs::plugin::PluginDiagnostic;
use cairo_lang_filesystem::span::TextSpan;
use cairo_lang_semantic::diagnostic::SemanticDiagnosticKind;
use cairo_lang_semantic::SemanticDiagnostic;
<<<<<<< HEAD
use cairo_lang_syntax::node::ast::{BinaryOperator, Expr, ExprBinary, ExprMatch, Pattern};
=======
use cairo_lang_syntax::node::ast::{Expr, ExprMatch, Pattern};
>>>>>>> b9a1161a
use cairo_lang_syntax::node::db::SyntaxGroup;
use cairo_lang_syntax::node::kind::SyntaxKind;
use cairo_lang_syntax::node::{SyntaxNode, TypedStablePtr, TypedSyntaxNode};
use cairo_lang_utils::Upcast;
use log::{debug, warn};

use crate::db::AnalysisDatabase;
use crate::lints::single_match::is_expr_unit;
use crate::plugin::{diagnostic_kind_from_message, CairoLintKind};

/// Represents a fix for a diagnostic, containing the span of code to be replaced
/// and the suggested replacement.
#[derive(Default)]
pub struct Fix {
    pub span: TextSpan,
    pub suggestion: String,
}

/// Attempts to fix a semantic diagnostic.
///
/// This function is the entry point for fixing semantic diagnostics. It examines the
/// diagnostic kind and delegates to specific fix functions based on the diagnostic type.
///
/// # Arguments
///
/// * `db` - A reference to the AnalysisDatabase
/// * `diag` - A reference to the SemanticDiagnostic to be fixed
///
/// # Returns
///
/// An `Option<(SyntaxNode, String)>` where the `SyntaxNode` represents the node to be
/// replaced, and the `String` is the suggested replacement. Returns `None` if no fix
/// is available for the given diagnostic.
pub fn fix_semantic_diagnostic(db: &AnalysisDatabase, diag: &SemanticDiagnostic) -> Option<(SyntaxNode, String)> {
    match diag.kind {
        SemanticDiagnosticKind::UnusedVariable => Fixer.fix_unused_variable(db, diag),
        SemanticDiagnosticKind::PluginDiagnostic(ref plugin_diag) => Fixer.fix_plugin_diagnostic(db, diag, plugin_diag),
        SemanticDiagnosticKind::UnusedImport(ref id) => Fixer.fix_unused_import(db, id),
        _ => {
            debug!("No fix available for diagnostic: {:?}", diag.kind);
            None
        }
    }
}

#[derive(Default)]
pub struct Fixer;
impl Fixer {
    /// Fixes an unused variable by prefixing it with an underscore.
    ///
    /// # Arguments
    ///
    /// * `db` - A reference to the AnalysisDatabase
    /// * `diag` - A reference to the SemanticDiagnostic for the unused variable
    ///
    /// # Returns
    ///
    /// An `Option<(SyntaxNode, String)>` containing the node to be replaced and the
    /// suggested replacement (the variable name prefixed with an underscore).
    pub fn fix_unused_variable(
        &self,
        db: &AnalysisDatabase,
        diag: &SemanticDiagnostic,
    ) -> Option<(SyntaxNode, String)> {
        let node = diag.stable_location.syntax_node(db.upcast());
        let suggestion = format!("_{}", node.get_text(db.upcast()));
        Some((node, suggestion))
    }

    /// Fixes a destructuring match by converting it to an if-let expression.
    ///
    /// This method handles matches with two arms, where one arm is a wildcard (_)
    /// and the other is either an enum or struct pattern.
    ///
    /// # Arguments
    ///
    /// * `db` - A reference to the SyntaxGroup
    /// * `node` - The SyntaxNode representing the match expression
    ///
    /// # Returns
    ///
    /// A `String` containing the if-let expression that replaces the match.
    ///
    /// # Panics
    ///
    /// Panics if the diagnostic is incorrect (i.e., the match doesn't have the expected structure).
    pub fn fix_destruct_match(&self, db: &dyn SyntaxGroup, node: SyntaxNode) -> String {
        let match_expr = ExprMatch::from_syntax_node(db, node.clone());
        let arms = match_expr.arms(db).elements(db);
        let first_arm = &arms[0];
        let second_arm = &arms[1];
        let (pattern, first_expr) =
            match (&first_arm.patterns(db).elements(db)[0], &second_arm.patterns(db).elements(db)[0]) {
                (Pattern::Underscore(_), Pattern::Enum(pat)) => (pat.as_syntax_node(), second_arm),
                (Pattern::Enum(pat), Pattern::Underscore(_)) => (pat.as_syntax_node(), first_arm),
                (Pattern::Underscore(_), Pattern::Struct(pat)) => (pat.as_syntax_node(), second_arm),
                (Pattern::Struct(pat), Pattern::Underscore(_)) => (pat.as_syntax_node(), first_arm),
                (Pattern::Enum(pat1), Pattern::Enum(pat2)) => {
                    if is_expr_unit(second_arm.expression(db), db) {
                        (pat1.as_syntax_node(), first_arm)
                    } else {
                        (pat2.as_syntax_node(), second_arm)
                    }
                }
                (_, _) => panic!("Incorrect diagnostic"),
            };
        let mut pattern_span = pattern.span(db);
        pattern_span.end = pattern.span_start_without_trivia(db);
        let indent = node.get_text(db).chars().take_while(|c| c.is_whitespace()).collect::<String>();
        let trivia = pattern.clone().get_text_of_span(db, pattern_span).trim().to_string();
        let trivia = if trivia.is_empty() { trivia } else { format!("{indent}{trivia}\n") };
        format!(
            "{trivia}{indent}if let {} = {} {{ {} }}",
            pattern.get_text_without_trivia(db),
            match_expr.expr(db).as_syntax_node().get_text_without_trivia(db),
            first_expr.expression(db).as_syntax_node().get_text_without_trivia(db),
        )
    }

<<<<<<< HEAD
    pub fn fix_plugin_diagnostic(&self, db: &AnalysisDatabase, diag: &PluginDiagnostic) -> String {
        match diagnostic_kind_from_message(&diag.message) {
            CairoLintKind::DestructMatch => self.fix_destruct_match(db, diag.stable_ptr.lookup(db.upcast())),
=======
    /// Fixes a plugin diagnostic by delegating to the appropriate Fixer method.
    ///
    /// # Arguments
    ///
    /// * `db` - A reference to the AnalysisDatabase
    /// * `diag` - A reference to the SemanticDiagnostic
    /// * `plugin_diag` - A reference to the PluginDiagnostic
    ///
    /// # Returns
    ///
    /// An `Option<(SyntaxNode, String)>` containing the node to be replaced and the
    /// suggested replacement.
    pub fn fix_plugin_diagnostic(
        &self,
        db: &AnalysisDatabase,
        semantic_diag: &SemanticDiagnostic,
        plugin_diag: &PluginDiagnostic,
    ) -> Option<(SyntaxNode, String)> {
        let new_text = match diagnostic_kind_from_message(&plugin_diag.message) {
            CairoLintKind::DoubleParens => {
                self.fix_double_parens(db.upcast(), plugin_diag.stable_ptr.lookup(db.upcast()))
            }
            CairoLintKind::DestructMatch => self.fix_destruct_match(db, plugin_diag.stable_ptr.lookup(db.upcast())),
>>>>>>> b9a1161a
            _ => "".to_owned(),
        };

        Some((semantic_diag.stable_location.syntax_node(db.upcast()), new_text))
    }

    /// Removes unnecessary double parentheses from a syntax node.
    ///
    /// Simplifies an expression by stripping extra layers of parentheses while preserving
    /// the original formatting and indentation.
    ///
    /// # Arguments
    ///
    /// * `db` - Reference to the `SyntaxGroup` for syntax tree access.
    /// * `node` - The `SyntaxNode` containing the expression.
    ///
    /// # Returns
    ///
    /// A `String` with the simplified expression.
    ///
    /// # Example
    ///
    /// Input: `((x + y))`
    /// Output: `x + y`
    pub fn fix_double_parens(&self, db: &dyn SyntaxGroup, node: SyntaxNode) -> String {
        let mut expr = Expr::from_syntax_node(db, node.clone());

        while let Expr::Parenthesized(inner_expr) = expr {
            expr = inner_expr.expr(db);
        }

        format!(
            "{}{}",
            node.get_text(db).chars().take_while(|c| c.is_whitespace()).collect::<String>(),
            expr.as_syntax_node().get_text_without_trivia(db),
        )
    }

    /// Attempts to fix an unused import by removing it.
    ///
    /// This function handles both single imports and imports within a use tree.
    /// For multi-import paths, it currently does not provide a fix.
    ///
    /// # Arguments
    ///
    /// * `db` - A reference to the AnalysisDatabase
    /// * `diag` - A reference to the SemanticDiagnostic
    /// * `id` - A reference to the UseId of the unused import
    ///
    /// # Returns
    ///
    /// An `Option<(SyntaxNode, String)>` containing the node to be removed and an empty string
    /// (indicating removal). Returns `None` for multi-import paths.
    pub fn fix_unused_import(&self, db: &AnalysisDatabase, id: &UseId) -> Option<(SyntaxNode, String)> {
        let mut current_node = id.stable_ptr(db).lookup(db.upcast()).as_syntax_node();
        let mut path_to_remove = vec![current_node.clone()];
        let mut remove_entire_statement = true;

        while let Some(parent) = current_node.parent() {
            match parent.kind(db) {
                SyntaxKind::UsePathSingle => {
                    path_to_remove.push(parent.clone());
                    current_node = parent;
                }
                SyntaxKind::UsePathMulti => {
                    path_to_remove.push(parent.clone());
                    remove_entire_statement = false;
                    break;
                }
                SyntaxKind::ItemUse => {
                    if remove_entire_statement {
                        path_to_remove.push(parent.clone());
                    }
                    break;
                }
                _ => current_node = parent,
            }
        }

        if remove_entire_statement {
            Some((path_to_remove.last().unwrap().clone(), String::new()))
        } else {
            warn!("Autofix not supported for multi-import paths: {:?}", id);
            None
        }
    }

    pub fn fix_double_comparison(&self, db: &dyn SyntaxGroup, node: SyntaxNode) -> String {
        let expr = Expr::from_syntax_node(db, node.clone());

        if let Expr::Binary(binary_op) = expr {
            let lhs = binary_op.lhs(db);
            let rhs = binary_op.rhs(db);

            if let (Expr::Binary(lhs_inner), Expr::Binary(rhs_inner)) = (&lhs, &rhs) {
                if let (Some(lhs_var), Some(rhs_var)) =
                    (Self::extract_variable(lhs_inner, db), Self::extract_variable(rhs_inner, db))
                {
                    if lhs_var == rhs_var {
                        if matches!(
                            (lhs_inner.op(db), rhs_inner.op(db)),
                            (BinaryOperator::EqEq(_), BinaryOperator::LT(_))
                                | (BinaryOperator::LT(_), BinaryOperator::EqEq(_))
                                | (BinaryOperator::GE(_), BinaryOperator::GT(_))
                                | (BinaryOperator::LE(_), BinaryOperator::LT(_))
                        ) {
                            let simplified_op = match (lhs_inner.op(db), rhs_inner.op(db)) {
                                (BinaryOperator::EqEq(_), BinaryOperator::LT(_))
                                | (BinaryOperator::LT(_), BinaryOperator::EqEq(_))
                                | (BinaryOperator::LE(_), BinaryOperator::LT(_))
                                | (BinaryOperator::GE(_), BinaryOperator::GT(_)) => "<=",
                                _ => return node.get_text(db).to_string(),
                            };
                            return format!(
                                "{}{} {} {}\n",
                                node.get_text(db).chars().take_while(|c| c.is_whitespace()).collect::<String>(),
                                lhs_var,
                                simplified_op,
                                lhs_inner.rhs(db).as_syntax_node().get_text_without_trivia(db)
                            );
                        }
                    }
                }
            }
        }
        node.get_text(db).to_string()
    }

    pub fn extract_variable(binary_expr: &ExprBinary, db: &dyn SyntaxGroup) -> Option<String> {
        let lhs = binary_expr.lhs(db);
        Some(lhs.as_syntax_node().get_text(db).to_string())
    }
}<|MERGE_RESOLUTION|>--- conflicted
+++ resolved
@@ -3,11 +3,7 @@
 use cairo_lang_filesystem::span::TextSpan;
 use cairo_lang_semantic::diagnostic::SemanticDiagnosticKind;
 use cairo_lang_semantic::SemanticDiagnostic;
-<<<<<<< HEAD
 use cairo_lang_syntax::node::ast::{BinaryOperator, Expr, ExprBinary, ExprMatch, Pattern};
-=======
-use cairo_lang_syntax::node::ast::{Expr, ExprMatch, Pattern};
->>>>>>> b9a1161a
 use cairo_lang_syntax::node::db::SyntaxGroup;
 use cairo_lang_syntax::node::kind::SyntaxKind;
 use cairo_lang_syntax::node::{SyntaxNode, TypedStablePtr, TypedSyntaxNode};
@@ -127,11 +123,6 @@
         )
     }
 
-<<<<<<< HEAD
-    pub fn fix_plugin_diagnostic(&self, db: &AnalysisDatabase, diag: &PluginDiagnostic) -> String {
-        match diagnostic_kind_from_message(&diag.message) {
-            CairoLintKind::DestructMatch => self.fix_destruct_match(db, diag.stable_ptr.lookup(db.upcast())),
-=======
     /// Fixes a plugin diagnostic by delegating to the appropriate Fixer method.
     ///
     /// # Arguments
@@ -155,7 +146,6 @@
                 self.fix_double_parens(db.upcast(), plugin_diag.stable_ptr.lookup(db.upcast()))
             }
             CairoLintKind::DestructMatch => self.fix_destruct_match(db, plugin_diag.stable_ptr.lookup(db.upcast())),
->>>>>>> b9a1161a
             _ => "".to_owned(),
         };
 
