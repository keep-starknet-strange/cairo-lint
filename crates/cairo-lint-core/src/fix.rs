--- conflicted
+++ resolved
@@ -4,7 +4,7 @@
 use cairo_lang_semantic::diagnostic::SemanticDiagnosticKind;
 use cairo_lang_semantic::SemanticDiagnostic;
 use cairo_lang_syntax::node::ast::{
-    BlockOrIf, Condition, ElseClause, Expr, ExprBinary, ExprIf, ExprLoop, ExprMatch, OptionElseClause,
+    BlockOrIf, Condition, Expr, ExprBinary, ExprIf, ExprLoop, ExprMatch, OptionElseClause,
     OptionPatternEnumInnerPattern, Pattern, Statement,
 };
 use cairo_lang_syntax::node::db::SyntaxGroup;
@@ -77,7 +77,7 @@
 /// is available for the given diagnostic.
 pub fn fix_semantic_diagnostic(db: &RootDatabase, diag: &SemanticDiagnostic) -> Option<(SyntaxNode, String)> {
     match diag.kind {
-        SemanticDiagnosticKind::PluginDiagnostic(ref plugin_diag) => Fixer.fix_plugin_diagnostic(db, diag, plugin_diag),
+        SemanticDiagnosticKind::PluginDiagnostic(ref plugin_diag) => Fixer.fix_plugin_diagnostic(db, plugin_diag),
         SemanticDiagnosticKind::UnusedImport(_) => {
             debug!("Unused imports should be handled in preemptively");
             None
@@ -162,7 +162,6 @@
     pub fn fix_plugin_diagnostic(
         &self,
         db: &RootDatabase,
-        semantic_diag: &SemanticDiagnostic,
         plugin_diag: &PluginDiagnostic,
     ) -> Option<(SyntaxNode, String)> {
         match diagnostic_kind_from_message(&plugin_diag.message) {
@@ -197,16 +196,10 @@
             CairoLintKind::ManualIsSome => self.fix_manual_is_some(db, plugin_diag.stable_ptr.lookup(db.upcast())),
             CairoLintKind::ManualExpect => self.fix_manual_expect(db, plugin_diag.stable_ptr.lookup(db.upcast())),
             CairoLintKind::ManualIsNone => self.fix_manual_is_none(db, plugin_diag.stable_ptr.lookup(db.upcast())),
-<<<<<<< HEAD
-            _ => None,
-        }
-=======
             CairoLintKind::ManualIsOk => self.fix_manual_is_ok(db, plugin_diag.stable_ptr.lookup(db.upcast())),
             CairoLintKind::ManualIsErr => self.fix_manual_is_err(db, plugin_diag.stable_ptr.lookup(db.upcast())),
-            _ => return None,
-        };
-        Some((semantic_diag.stable_location.syntax_node(db.upcast()), new_text))
->>>>>>> 28a7795f
+            _ => None,
+        }
     }
 
     /// Rewrites `break ();` as `break;` given the node text contains it.
@@ -365,13 +358,8 @@
     }
 
     /// Rewrites a double comparison. Ex: `a > b || a == b` to `a >= b`
-<<<<<<< HEAD
     pub fn fix_double_comparison(&self, db: &dyn SyntaxGroup, node: SyntaxNode) -> Option<(SyntaxNode, String)> {
         let expr = Expr::from_syntax_node(db, node.clone());
-=======
-    pub fn fix_double_comparison(&self, db: &dyn SyntaxGroup, node: SyntaxNode) -> String {
-        let expr: Expr = Expr::from_syntax_node(db, node.clone());
->>>>>>> 28a7795f
 
         if let Expr::Binary(binary_op) = expr {
             let lhs = binary_op.lhs(db);
@@ -423,7 +411,7 @@
         ))
     }
     /// Rewrites manual unwrap or default to use unwrap_or_default
-    pub fn fix_manual_unwrap_or_default(&self, db: &dyn SyntaxGroup, node: SyntaxNode) -> String {
+    pub fn fix_manual_unwrap_or_default(&self, db: &dyn SyntaxGroup, node: SyntaxNode) -> Option<(SyntaxNode, String)> {
         // Check if the node is a general expression
         let expr = Expr::from_syntax_node(db, node.clone());
 
@@ -449,7 +437,7 @@
         };
 
         let indent = node.get_text(db).chars().take_while(|c| c.is_whitespace()).collect::<String>();
-        format!("{indent}{}.unwrap_or_default()", matched_expr.get_text_without_trivia(db))
+        Some((node, format!("{indent}{}.unwrap_or_default()", matched_expr.get_text_without_trivia(db))))
     }
     /// Converts a `loop` with a conditionally-breaking `if` statement into a `while` loop.
     ///
@@ -535,74 +523,33 @@
     }
 
     /// Rewrites a manual implementation of is_some
-<<<<<<< HEAD
     pub fn fix_manual_is_some(&self, db: &dyn SyntaxGroup, node: SyntaxNode) -> Option<(SyntaxNode, String)> {
-        let fix = match node.kind(db) {
-            SyntaxKind::ExprMatch => {
-                let expr_match = ExprMatch::from_syntax_node(db, node.clone());
-
-                let option_var_name = expr_match.expr(db).as_syntax_node().get_text_without_trivia(db);
-
-                format!("{option_var_name}.is_some()")
-            }
-            SyntaxKind::ExprIf => {
-                let expr_if = ExprIf::from_syntax_node(db, node.clone());
-
-                let var_name = if let Condition::Let(condition_let) = expr_if.condition(db) {
-                    condition_let.expr(db).as_syntax_node().get_text_without_trivia(db)
-                } else {
-                    panic!("Expected an ConditionLet condition")
-                };
-
-                format!("{var_name}.is_some()")
-            }
-            _ => panic!("SyntaxKind should be either ExprIf or ExprMatch"),
-        };
-        Some((node, fix))
+        Some((node.clone(), fix_manual("is_some", db, node)))
     }
 
     // Rewrites a manual implementation of is_none
     pub fn fix_manual_is_none(&self, db: &dyn SyntaxGroup, node: SyntaxNode) -> Option<(SyntaxNode, String)> {
-        let fix = match node.kind(db) {
-            SyntaxKind::ExprMatch => {
-                let expr_match = ExprMatch::from_syntax_node(db, node.clone());
-=======
-    pub fn fix_manual_is_some(&self, db: &dyn SyntaxGroup, node: SyntaxNode) -> String {
-        fix_manual("is_some", db, node)
-    }
-
-    // Rewrites a manual implementation of is_none
-    pub fn fix_manual_is_none(&self, db: &dyn SyntaxGroup, node: SyntaxNode) -> String {
-        fix_manual("is_none", db, node)
-    }
->>>>>>> 28a7795f
+        Some((node.clone(), fix_manual("is_none", db, node)))
+    }
 
     /// Rewrites a manual implementation of is_ok
-    pub fn fix_manual_is_ok(&self, db: &dyn SyntaxGroup, node: SyntaxNode) -> String {
-        fix_manual("is_ok", db, node)
+    pub fn fix_manual_is_ok(&self, db: &dyn SyntaxGroup, node: SyntaxNode) -> Option<(SyntaxNode, String)> {
+        Some((node.clone(), fix_manual("is_ok", db, node)))
     }
 
     /// Rewrites a manual implementation of is_err
-    pub fn fix_manual_is_err(&self, db: &dyn SyntaxGroup, node: SyntaxNode) -> String {
-        fix_manual("is_err", db, node)
+    pub fn fix_manual_is_err(&self, db: &dyn SyntaxGroup, node: SyntaxNode) -> Option<(SyntaxNode, String)> {
+        Some((node.clone(), fix_manual("is_err", db, node)))
     }
 
     /// Rewrites a manual implementation of ok
-    pub fn fix_manual_ok(&self, db: &dyn SyntaxGroup, node: SyntaxNode) -> String {
-        fix_manual("ok", db, node)
-    }
-
-<<<<<<< HEAD
-                format!("{var_name}.is_none()")
-            }
-            _ => panic!("SyntaxKind should be either ExprIf or ExprMatch"),
-        };
-        Some((node, fix))
-=======
+    pub fn fix_manual_ok(&self, db: &dyn SyntaxGroup, node: SyntaxNode) -> Option<(SyntaxNode, String)> {
+        Some((node.clone(), fix_manual("ok", db, node)))
+    }
+
     /// Rewrites a manual implementation of err
-    pub fn fix_manual_err(&self, db: &dyn SyntaxGroup, node: SyntaxNode) -> String {
-        fix_manual("err", db, node)
->>>>>>> 28a7795f
+    pub fn fix_manual_err(&self, db: &dyn SyntaxGroup, node: SyntaxNode) -> Option<(SyntaxNode, String)> {
+        Some((node.clone(), fix_manual("err", db, node)))
     }
 
     /// Rewrites a manual implementation of expect
@@ -642,14 +589,14 @@
     /// A `String` containing the fixed code with the combined conditions if a collapsible
     /// `if` is found. If no collapsible `if` is detected, the original text of the node is
     /// returned.
-    pub fn fix_collapsible_if(&self, db: &dyn SyntaxGroup, node: SyntaxNode) -> String {
+    pub fn fix_collapsible_if(&self, db: &dyn SyntaxGroup, node: SyntaxNode) -> Option<(SyntaxNode, String)> {
         let expr_if = ExprIf::from_syntax_node(db, node.clone());
         let outer_condition = expr_if.condition(db).as_syntax_node().get_text_without_trivia(db);
         let if_block = expr_if.if_block(db);
 
         let statements = if_block.statements(db).elements(db);
         if statements.len() != 1 {
-            return node.get_text(db);
+            return None;
         }
 
         if let Some(Statement::Expr(inner_expr_stmt)) = statements.first() {
@@ -657,14 +604,14 @@
                 match inner_if_expr.else_clause(db) {
                     OptionElseClause::Empty(_) => {}
                     OptionElseClause::ElseClause(_) => {
-                        return node.get_text(db);
+                        return None;
                     }
                 }
 
                 match expr_if.else_clause(db) {
                     OptionElseClause::Empty(_) => {}
                     OptionElseClause::ElseClause(_) => {
-                        return node.get_text(db);
+                        return None;
                     }
                 }
 
@@ -674,10 +621,13 @@
 
                 let indent =
                     expr_if.if_kw(db).as_syntax_node().get_text(db).chars().take_while(|c| c.is_whitespace()).count();
-                return indent_snippet(&format!("if {} {}", combined_condition, inner_if_block,), indent / 4);
-            }
-        }
-        node.get_text(db)
+                return Some((
+                    node,
+                    indent_snippet(&format!("if {} {}", combined_condition, inner_if_block,), indent / 4),
+                ));
+            }
+        }
+        None
     }
 }
 
