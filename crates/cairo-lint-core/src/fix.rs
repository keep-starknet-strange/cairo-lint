use cairo_lang_compiler::db::RootDatabase;
use cairo_lang_defs::ids::UseId;
use cairo_lang_defs::plugin::PluginDiagnostic;
use cairo_lang_filesystem::span::TextSpan;
use cairo_lang_semantic::diagnostic::SemanticDiagnosticKind;
use cairo_lang_semantic::SemanticDiagnostic;
<<<<<<< HEAD
use cairo_lang_syntax::node::ast::{ExprIf, Condition, ExprMatch, Pattern};
=======
use cairo_lang_syntax::node::ast::{Expr, ExprMatch, Pattern};
>>>>>>> e6a73108
use cairo_lang_syntax::node::db::SyntaxGroup;
use cairo_lang_syntax::node::kind::SyntaxKind;
use cairo_lang_syntax::node::{SyntaxNode, TypedStablePtr, TypedSyntaxNode};
use cairo_lang_utils::Upcast;
use log::{debug, warn};

use crate::lints::single_match::is_expr_unit;
use crate::plugin::{diagnostic_kind_from_message, CairoLintKind};

/// Represents a fix for a diagnostic, containing the span of code to be replaced
/// and the suggested replacement.
#[derive(Debug, Clone)]
pub struct Fix {
    pub span: TextSpan,
    pub suggestion: String,
}

/// Attempts to fix a semantic diagnostic.
///
/// This function is the entry point for fixing semantic diagnostics. It examines the
/// diagnostic kind and delegates to specific fix functions based on the diagnostic type.
///
/// # Arguments
///
/// * `db` - A reference to the RootDatabase
/// * `diag` - A reference to the SemanticDiagnostic to be fixed
///
/// # Returns
///
/// An `Option<(SyntaxNode, String)>` where the `SyntaxNode` represents the node to be
/// replaced, and the `String` is the suggested replacement. Returns `None` if no fix
/// is available for the given diagnostic.
pub fn fix_semantic_diagnostic(db: &RootDatabase, diag: &SemanticDiagnostic) -> Option<(SyntaxNode, String)> {
    match diag.kind {
        SemanticDiagnosticKind::UnusedVariable => Fixer.fix_unused_variable(db, diag),
        SemanticDiagnosticKind::PluginDiagnostic(ref plugin_diag) => Fixer.fix_plugin_diagnostic(db, diag, plugin_diag),
        SemanticDiagnosticKind::UnusedImport(ref id) => Fixer.fix_unused_import(db, id),
        _ => {
            debug!("No fix available for diagnostic: {:?}", diag.kind);
            None
        }
    }
}

#[derive(Default)]
pub struct Fixer;
impl Fixer {
    /// Fixes an unused variable by prefixing it with an underscore.
    ///
    /// # Arguments
    ///
    /// * `db` - A reference to the RootDatabase
    /// * `diag` - A reference to the SemanticDiagnostic for the unused variable
    ///
    /// # Returns
    ///
    /// An `Option<(SyntaxNode, String)>` containing the node to be replaced and the
    /// suggested replacement (the variable name prefixed with an underscore).
    pub fn fix_unused_variable(&self, db: &RootDatabase, diag: &SemanticDiagnostic) -> Option<(SyntaxNode, String)> {
        let node = diag.stable_location.syntax_node(db.upcast());
        let suggestion = format!("_{}", node.get_text(db.upcast()));
        Some((node, suggestion))
    }

    /// Fixes a destructuring match by converting it to an if-let expression.
    ///
    /// This method handles matches with two arms, where one arm is a wildcard (_)
    /// and the other is either an enum or struct pattern.
    ///
    /// # Arguments
    ///
    /// * `db` - A reference to the SyntaxGroup
    /// * `node` - The SyntaxNode representing the match expression
    ///
    /// # Returns
    ///
    /// A `String` containing the if-let expression that replaces the match.
    ///
    /// # Panics
    ///
    /// Panics if the diagnostic is incorrect (i.e., the match doesn't have the expected structure).
    pub fn fix_destruct_match(&self, db: &dyn SyntaxGroup, node: SyntaxNode) -> String {
        let match_expr = ExprMatch::from_syntax_node(db, node.clone());
        let arms = match_expr.arms(db).elements(db);
        let first_arm = &arms[0];
        let second_arm = &arms[1];
        let (pattern, first_expr) =
            match (&first_arm.patterns(db).elements(db)[0], &second_arm.patterns(db).elements(db)[0]) {
                (Pattern::Underscore(_), Pattern::Enum(pat)) => (pat.as_syntax_node(), second_arm),
                (Pattern::Enum(pat), Pattern::Underscore(_)) => (pat.as_syntax_node(), first_arm),
                (Pattern::Underscore(_), Pattern::Struct(pat)) => (pat.as_syntax_node(), second_arm),
                (Pattern::Struct(pat), Pattern::Underscore(_)) => (pat.as_syntax_node(), first_arm),
                (Pattern::Enum(pat1), Pattern::Enum(pat2)) => {
                    if is_expr_unit(second_arm.expression(db), db) {
                        (pat1.as_syntax_node(), first_arm)
                    } else {
                        (pat2.as_syntax_node(), second_arm)
                    }
                }
                (_, _) => panic!("Incorrect diagnostic"),
            };
        let mut pattern_span = pattern.span(db);
        pattern_span.end = pattern.span_start_without_trivia(db);
        let indent = node.get_text(db).chars().take_while(|c| c.is_whitespace()).collect::<String>();
        let trivia = pattern.clone().get_text_of_span(db, pattern_span).trim().to_string();
        let trivia = if trivia.is_empty() { trivia } else { format!("{indent}{trivia}\n") };
        format!(
            "{trivia}{indent}if let {} = {} {{ {} }}",
            pattern.get_text_without_trivia(db),
            match_expr.expr(db).as_syntax_node().get_text_without_trivia(db),
            first_expr.expression(db).as_syntax_node().get_text_without_trivia(db),
        )
    }

<<<<<<< HEAD
    pub fn fix_plugin_diagnostic(&self, db: &AnalysisDatabase, diag: &PluginDiagnostic) -> String {
        match diagnostic_kind_from_message(&diag.message) {
            CairoLintKind::DestructMatch => self.fix_destruct_match(db, diag.stable_ptr.lookup(db.upcast())),
            CairoLintKind::EquatableIfLet => self.fix_equatable_if_let(db, diag.stable_ptr.lookup(db.upcast())),
            _ => "".to_owned(),
=======
    /// Fixes a plugin diagnostic by delegating to the appropriate Fixer method.
    ///
    /// # Arguments
    ///
    /// * `db` - A reference to the RootDatabase
    /// * `diag` - A reference to the SemanticDiagnostic
    /// * `plugin_diag` - A reference to the PluginDiagnostic
    ///
    /// # Returns
    ///
    /// An `Option<(SyntaxNode, String)>` containing the node to be replaced and the
    /// suggested replacement.
    pub fn fix_plugin_diagnostic(
        &self,
        db: &RootDatabase,
        semantic_diag: &SemanticDiagnostic,
        plugin_diag: &PluginDiagnostic,
    ) -> Option<(SyntaxNode, String)> {
        let new_text = match diagnostic_kind_from_message(&plugin_diag.message) {
            CairoLintKind::DoubleParens => {
                self.fix_double_parens(db.upcast(), plugin_diag.stable_ptr.lookup(db.upcast()))
            }
            CairoLintKind::DestructMatch => self.fix_destruct_match(db, plugin_diag.stable_ptr.lookup(db.upcast())),
            CairoLintKind::BreakUnit => self.fix_break_unit(db, plugin_diag.stable_ptr.lookup(db.upcast())),
            _ => return None,
        };

        Some((semantic_diag.stable_location.syntax_node(db.upcast()), new_text))
    }

    pub fn fix_break_unit(&self, db: &dyn SyntaxGroup, node: SyntaxNode) -> String {
        node.get_text(db).replace("break ();", "break;").to_string()
    }

    /// Removes unnecessary double parentheses from a syntax node.
    ///
    /// Simplifies an expression by stripping extra layers of parentheses while preserving
    /// the original formatting and indentation.
    ///
    /// # Arguments
    ///
    /// * `db` - Reference to the `SyntaxGroup` for syntax tree access.
    /// * `node` - The `SyntaxNode` containing the expression.
    ///
    /// # Returns
    ///
    /// A `String` with the simplified expression.
    ///
    /// # Example
    ///
    /// Input: `((x + y))`
    /// Output: `x + y`
    pub fn fix_double_parens(&self, db: &dyn SyntaxGroup, node: SyntaxNode) -> String {
        let mut expr = Expr::from_syntax_node(db, node.clone());

        while let Expr::Parenthesized(inner_expr) = expr {
            expr = inner_expr.expr(db);
        }

        format!(
            "{}{}",
            node.get_text(db).chars().take_while(|c| c.is_whitespace()).collect::<String>(),
            expr.as_syntax_node().get_text_without_trivia(db),
        )
    }

    /// Attempts to fix an unused import by removing it.
    ///
    /// This function handles both single imports and imports within a use tree.
    /// For multi-import paths, it currently does not provide a fix.
    ///
    /// # Arguments
    ///
    /// * `db` - A reference to the RootDatabase
    /// * `diag` - A reference to the SemanticDiagnostic
    /// * `id` - A reference to the UseId of the unused import
    ///
    /// # Returns
    ///
    /// An `Option<(SyntaxNode, String)>` containing the node to be removed and an empty string
    /// (indicating removal). Returns `None` for multi-import paths.
    pub fn fix_unused_import(&self, db: &RootDatabase, id: &UseId) -> Option<(SyntaxNode, String)> {
        let mut current_node = id.stable_ptr(db).lookup(db.upcast()).as_syntax_node();
        let mut path_to_remove = vec![current_node.clone()];
        let mut remove_entire_statement = true;

        while let Some(parent) = current_node.parent() {
            match parent.kind(db) {
                SyntaxKind::UsePathSingle => {
                    path_to_remove.push(parent.clone());
                    current_node = parent;
                }
                SyntaxKind::UsePathMulti => {
                    path_to_remove.push(parent.clone());
                    remove_entire_statement = false;
                    break;
                }
                SyntaxKind::ItemUse => {
                    if remove_entire_statement {
                        path_to_remove.push(parent.clone());
                    }
                    break;
                }
                _ => current_node = parent,
            }
        }

        if remove_entire_statement {
            Some((path_to_remove.last().unwrap().clone(), String::new()))
        } else {
            warn!("Autofix not supported for multi-import paths: {:?}", id);
            None
>>>>>>> e6a73108
        }
    }

    pub fn fix_equatable_if_let(&self, db: &dyn SyntaxGroup, node: SyntaxNode) -> String {
        let expr = ExprIf::from_syntax_node(db, node.clone());
        let condition = expr.condition(db);

        let fixed_condition = match condition {
            Condition::Let(condition_let) => {

                let need_parentheses = match &condition_let.patterns(db).elements(db)[0] {
                    Pattern::Struct(_) => true,
                    _ => false
                };

                format!(
                    " {} == {}{}{} ", 
                    condition_let.expr(db).as_syntax_node().get_text_without_trivia(db),
                    if need_parentheses {"("} else {""},
                    condition_let.patterns(db).as_syntax_node().get_text_without_trivia(db),
                    if need_parentheses {")"} else {""}
                )
            },
            _ => panic!("Incorrect diagnostic")
        };

        let if_block = format!(
            "{}{}{}",
            expr.if_block(db).lbrace(db).as_syntax_node().get_text(db),
            expr.if_block(db).statements(db).as_syntax_node().get_text(db),
            expr.if_block(db).rbrace(db).as_syntax_node().get_text(db)
            );
       
        format!(
            "{}{}{}{}",
            node.get_text(db).chars().take_while(|c| c.is_whitespace()).collect::<String>(),
            expr.if_kw(db).as_syntax_node().get_text_without_trivia(db),
            fixed_condition,
            if_block,
        )
    }
}<|MERGE_RESOLUTION|>--- conflicted
+++ resolved
@@ -4,11 +4,7 @@
 use cairo_lang_filesystem::span::TextSpan;
 use cairo_lang_semantic::diagnostic::SemanticDiagnosticKind;
 use cairo_lang_semantic::SemanticDiagnostic;
-<<<<<<< HEAD
-use cairo_lang_syntax::node::ast::{ExprIf, Condition, ExprMatch, Pattern};
-=======
-use cairo_lang_syntax::node::ast::{Expr, ExprMatch, Pattern};
->>>>>>> e6a73108
+use cairo_lang_syntax::node::ast::{ExprIf, Condition, Expr, ExprMatch, Pattern};
 use cairo_lang_syntax::node::db::SyntaxGroup;
 use cairo_lang_syntax::node::kind::SyntaxKind;
 use cairo_lang_syntax::node::{SyntaxNode, TypedStablePtr, TypedSyntaxNode};
@@ -123,13 +119,7 @@
         )
     }
 
-<<<<<<< HEAD
-    pub fn fix_plugin_diagnostic(&self, db: &AnalysisDatabase, diag: &PluginDiagnostic) -> String {
-        match diagnostic_kind_from_message(&diag.message) {
-            CairoLintKind::DestructMatch => self.fix_destruct_match(db, diag.stable_ptr.lookup(db.upcast())),
-            CairoLintKind::EquatableIfLet => self.fix_equatable_if_let(db, diag.stable_ptr.lookup(db.upcast())),
-            _ => "".to_owned(),
-=======
+
     /// Fixes a plugin diagnostic by delegating to the appropriate Fixer method.
     ///
     /// # Arguments
@@ -153,6 +143,7 @@
                 self.fix_double_parens(db.upcast(), plugin_diag.stable_ptr.lookup(db.upcast()))
             }
             CairoLintKind::DestructMatch => self.fix_destruct_match(db, plugin_diag.stable_ptr.lookup(db.upcast())),
+            CairoLintKind::EquatableIfLet => self.fix_equatable_if_let(db, diag.stable_ptr.lookup(db.upcast())),
             CairoLintKind::BreakUnit => self.fix_break_unit(db, plugin_diag.stable_ptr.lookup(db.upcast())),
             _ => return None,
         };
@@ -242,7 +233,6 @@
         } else {
             warn!("Autofix not supported for multi-import paths: {:?}", id);
             None
->>>>>>> e6a73108
         }
     }
 
