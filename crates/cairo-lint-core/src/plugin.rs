--- conflicted
+++ resolved
@@ -4,20 +4,15 @@
 use cairo_lang_semantic::items::attribute::SemanticQueryAttrs;
 use cairo_lang_semantic::plugin::{AnalyzerPlugin, PluginSuite};
 use cairo_lang_semantic::{Expr, Statement};
-use cairo_lang_syntax::node::ast::{ElseClause, Expr as AstExpr, ExprBinary, ExprIf, ExprLoop, ExprMatch};
+use cairo_lang_syntax::node::ast::{Expr as AstExpr, ExprBinary, ExprIf, ExprMatch};
 use cairo_lang_syntax::node::kind::SyntaxKind;
 use cairo_lang_syntax::node::{TypedStablePtr, TypedSyntaxNode};
 
-use crate::lints::ifs::*;
-use crate::lints::manual::*;
+use crate::lints::ifs::{self, *};
+use crate::lints::manual::{self, *};
 use crate::lints::{
-<<<<<<< HEAD
-    bitwise_for_parity_check, bool_comparison, breaks, double_comparison, double_parens, duplicate_underscore_args,
-    eq_op, erasing_op, ifs, loop_for_while, loops, manual, panic, single_match,
-=======
     bitwise_for_parity_check, bool_comparison, breaks, collapsible_if, double_comparison, double_parens,
     duplicate_underscore_args, eq_op, erasing_op, loop_for_while, loops, panic, single_match,
->>>>>>> 28a7795f
 };
 
 pub fn cairo_lint_plugin_suite() -> PluginSuite {
@@ -152,48 +147,39 @@
                         &mut diags,
                     ),
                     SyntaxKind::ExprIf => {
-<<<<<<< HEAD
-                        manual_is_some::check_manual_if_is_some(
-=======
+                        manual_is::check_manual_if_is(
+                            db.upcast(),
+                            &ExprIf::from_syntax_node(db.upcast(), node.clone()),
+                            &mut diags,
+                        );
+                        manual_expect::check_manual_if_expect(
+                            db.upcast(),
+                            &ExprIf::from_syntax_node(db.upcast(), node.clone()),
+                            &mut diags,
+                        );
+                        manual_ok_or::check_manual_if_ok_or(
+                            db.upcast(),
+                            &ExprIf::from_syntax_node(db.upcast(), node.clone()),
+                            &mut diags,
+                        );
+                        manual_ok::check_manual_if_ok(
+                            db.upcast(),
+                            &ExprIf::from_syntax_node(db.upcast(), node.clone()),
+                            &mut diags,
+                        );
+                        manual_err::check_manual_if_err(
+                            db.upcast(),
+                            &ExprIf::from_syntax_node(db.upcast(), node.clone()),
+                            &mut diags,
+                        );
+                        manual_unwrap_or_default::check_manual_if_unwrap_or_default(
+                            db.upcast(),
+                            &ExprIf::from_syntax_node(db.upcast(), node.clone()),
+                            &mut diags,
+                        );
                         collapsible_if::check_collapsible_if(
                             db.upcast(),
-                            &ExprIf::from_syntax_node(db.upcast(), node.clone()),
-                            &mut diags,
-                        );
-                        equatable_if_let::check_equatable_if_let(
->>>>>>> 28a7795f
-                            db.upcast(),
-                            &ExprIf::from_syntax_node(db.upcast(), node.clone()),
-                            &mut diags,
-                        );
-                        manual_is::check_manual_if_is(
-                            db.upcast(),
-                            &ExprIf::from_syntax_node(db.upcast(), node.clone()),
-                            &mut diags,
-                        );
-                        manual_expect::check_manual_if_expect(
-                            db.upcast(),
-                            &ExprIf::from_syntax_node(db.upcast(), node.clone()),
-                            &mut diags,
-                        );
-                        manual_ok_or::check_manual_if_ok_or(
-                            db.upcast(),
-                            &ExprIf::from_syntax_node(db.upcast(), node.clone()),
-                            &mut diags,
-                        );
-                        manual_ok::check_manual_if_ok(
-                            db.upcast(),
-                            &ExprIf::from_syntax_node(db.upcast(), node.clone()),
-                            &mut diags,
-                        );
-                        manual_err::check_manual_if_err(
-                            db.upcast(),
-                            &ExprIf::from_syntax_node(db.upcast(), node.clone()),
-                            &mut diags,
-                        );
-                        manual_unwrap_or_default::check_manual_if_unwrap_or_default(
-                            db.upcast(),
-                            &ExprIf::from_syntax_node(db.upcast(), node.clone()),
+                            &ExprIf::from_syntax_node(db.upcast(), node),
                             &mut diags,
                         );
                     }
@@ -203,7 +189,6 @@
                         eq_op::check_eq_op(db.upcast(), &expr_binary, &mut diags);
                         erasing_op::check_erasing_operation(db.upcast(), expr_binary, &mut diags);
                     }
-                    SyntaxKind::ExprLoop => {}
                     SyntaxKind::ExprMatch => {
                         manual_ok_or::check_manual_ok_or(
                             db.upcast(),
