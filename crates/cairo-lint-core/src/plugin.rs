--- conflicted
+++ resolved
@@ -52,11 +52,8 @@
         collapsible_if_else::COLLAPSIBLE_IF_ELSE => CairoLintKind::CollapsibleIfElse,
         duplicate_underscore_args::DUPLICATE_UNDERSCORE_ARGS => CairoLintKind::DuplicateUnderscoreArgs,
         loops::LOOP_MATCH_POP_FRONT => CairoLintKind::LoopMatchPopFront,
-<<<<<<< HEAD
         manual_unwrap_or_default::MANUAL_UNWRAP_OR_DEFAULT => CairoLintKind::ManualUnwrapOrDefault,
-=======
         manual_ok_or::MANUAL_OK_OR => CairoLintKind::ManualOkOr,
->>>>>>> 84ab4da2
         _ => CairoLintKind::Unknown,
     }
 }
@@ -75,7 +72,6 @@
                 }
                 ModuleItemId::FreeFunction(free_function_id) => {
                     let func_id = FunctionWithBodyId::Free(*free_function_id);
-<<<<<<< HEAD
                     duplicate_underscore_args::check_duplicate_underscore_args(
                         db.function_with_body_signature(func_id).unwrap().params,
                         &mut diags,
@@ -98,9 +94,7 @@
                             _ => (),
                         };
                     }
-=======
                     check_function(db, func_id, &mut diags);
->>>>>>> 84ab4da2
                     free_function_id.stable_ptr(db.upcast()).lookup(syntax_db).as_syntax_node()
                 }
                 ModuleItemId::Impl(impl_id) => {
@@ -109,7 +103,6 @@
                         continue;
                     };
                     for (_fn_name, fn_id) in functions.iter() {
-<<<<<<< HEAD
                         let Ok(function_body) = db.function_body(FunctionWithBodyId::Impl(*fn_id)) else {
                             continue;
                         };
@@ -128,10 +121,8 @@
                                 _ => (),
                             };
                         }
-=======
                         let func_id = FunctionWithBodyId::Impl(*fn_id);
                         check_function(db, func_id, &mut diags);
->>>>>>> 84ab4da2
                     }
                     impl_id.stable_ptr(db.upcast()).lookup(syntax_db).as_syntax_node()
                 }
