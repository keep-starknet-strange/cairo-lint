use cairo_lang_defs::ids::{FunctionWithBodyId, ModuleId, ModuleItemId};
use cairo_lang_defs::plugin::PluginDiagnostic;
use cairo_lang_semantic::db::SemanticGroup;
use cairo_lang_semantic::plugin::{AnalyzerPlugin, PluginSuite};
use cairo_lang_semantic::Expr;
use cairo_lang_syntax::node::ast::{ElseClause, Expr as AstExpr, ExprBinary, ExprIf, ExprLoop, ExprMatch};
use cairo_lang_syntax::node::kind::SyntaxKind;
use cairo_lang_syntax::node::{TypedStablePtr, TypedSyntaxNode};

use crate::lints::ifs::*;
use crate::lints::manual::*;
use crate::lints::{
<<<<<<< HEAD
    bool_comparison, breaks, double_comparison, double_parens, duplicate_underscore_args, erasing_op, loops, panic,
    single_match,
=======
    bool_comparison, breaks, double_comparison, double_parens, duplicate_underscore_args, erasing_op, loop_for_while,
    loops, single_match,
>>>>>>> df052dca
};

pub fn cairo_lint_plugin_suite() -> PluginSuite {
    let mut suite = PluginSuite::default();
    suite.add_analyzer_plugin::<CairoLint>();
    suite
}
#[derive(Debug, Default)]
pub struct CairoLint;

#[derive(Debug, PartialEq)]
pub enum CairoLintKind {
    DestructMatch,
    MatchForEquality,
    DoubleComparison,
    DoubleParens,
    EquatableIfLet,
    BreakUnit,
    BoolComparison,
    CollapsibleIfElse,
    DuplicateUnderscoreArgs,
    LoopMatchPopFront,
    LoopForWhile,
    Unknown,
    Panic,
    ErasingOperation,
    ManualOkOr,
}

pub fn diagnostic_kind_from_message(message: &str) -> CairoLintKind {
    match message {
        single_match::DESTRUCT_MATCH => CairoLintKind::DestructMatch,
        single_match::MATCH_FOR_EQUALITY => CairoLintKind::MatchForEquality,
        double_parens::DOUBLE_PARENS => CairoLintKind::DoubleParens,
        double_comparison::SIMPLIFIABLE_COMPARISON => CairoLintKind::DoubleComparison,
        double_comparison::REDUNDANT_COMPARISON => CairoLintKind::DoubleComparison,
        double_comparison::CONTRADICTORY_COMPARISON => CairoLintKind::DoubleComparison,
        breaks::BREAK_UNIT => CairoLintKind::BreakUnit,
        equatable_if_let::EQUATABLE_IF_LET => CairoLintKind::EquatableIfLet,
        bool_comparison::BOOL_COMPARISON => CairoLintKind::BoolComparison,
        collapsible_if_else::COLLAPSIBLE_IF_ELSE => CairoLintKind::CollapsibleIfElse,
        duplicate_underscore_args::DUPLICATE_UNDERSCORE_ARGS => CairoLintKind::DuplicateUnderscoreArgs,
        loops::LOOP_MATCH_POP_FRONT => CairoLintKind::LoopMatchPopFront,
<<<<<<< HEAD
        panic::PANIC_IN_CODE => CairoLintKind::Panic,
=======
        loop_for_while::LOOP_FOR_WHILE => CairoLintKind::LoopForWhile,
>>>>>>> df052dca
        erasing_op::ERASING_OPERATION => CairoLintKind::ErasingOperation,
        manual_ok_or::MANUAL_OK_OR => CairoLintKind::ManualOkOr,
        _ => CairoLintKind::Unknown,
    }
}

impl AnalyzerPlugin for CairoLint {
    fn diagnostics(&self, db: &dyn SemanticGroup, module_id: ModuleId) -> Vec<PluginDiagnostic> {
        let mut diags = Vec::new();
        let syntax_db = db.upcast();
        let Ok(items) = db.module_items(module_id) else {
            return diags;
        };
        for item in &*items {
            let function_nodes = match item {
                ModuleItemId::Constant(constant_id) => {
                    constant_id.stable_ptr(db.upcast()).lookup(syntax_db).as_syntax_node()
                }
                ModuleItemId::FreeFunction(free_function_id) => {
                    let func_id = FunctionWithBodyId::Free(*free_function_id);
                    check_function(db, func_id, &mut diags);
                    free_function_id.stable_ptr(db.upcast()).lookup(syntax_db).as_syntax_node()
                }
                ModuleItemId::Impl(impl_id) => {
                    let impl_functions = db.impl_functions(*impl_id);
                    let Ok(functions) = impl_functions else {
                        continue;
                    };
                    for (_fn_name, fn_id) in functions.iter() {
                        let func_id = FunctionWithBodyId::Impl(*fn_id);
                        check_function(db, func_id, &mut diags);
                    }
                    impl_id.stable_ptr(db.upcast()).lookup(syntax_db).as_syntax_node()
                }
                _ => continue,
            }
            .descendants(syntax_db);

            for node in function_nodes {
                match node.kind(syntax_db) {
                    SyntaxKind::ExprParenthesized => double_parens::check_double_parens(
                        db.upcast(),
                        &AstExpr::from_syntax_node(db.upcast(), node),
                        &mut diags,
                    ),
                    SyntaxKind::StatementBreak => breaks::check_break(db.upcast(), node, &mut diags),
                    SyntaxKind::ExprIf => equatable_if_let::check_equatable_if_let(
                        db.upcast(),
                        &ExprIf::from_syntax_node(db.upcast(), node),
                        &mut diags,
                    ),
                    SyntaxKind::ExprBinary => {
                        let expr_binary = ExprBinary::from_syntax_node(db.upcast(), node);
                        bool_comparison::check_bool_comparison(db.upcast(), &expr_binary, &mut diags);
                        double_comparison::check_double_comparison(db.upcast(), &expr_binary, &mut diags);
                        erasing_op::check_erasing_operation(db.upcast(), expr_binary, &mut diags);
                    }
                    SyntaxKind::ElseClause => {
                        collapsible_if_else::check_collapsible_if_else(
                            db.upcast(),
                            &ElseClause::from_syntax_node(db.upcast(), node),
                            &mut diags,
                        );
                    }
                    SyntaxKind::ExprLoop => {
                        loop_for_while::check_loop_for_while(
                            db.upcast(),
                            &ExprLoop::from_syntax_node(db.upcast(), node),
                            &mut diags,
                        );
                    }
                    SyntaxKind::ExprMatch => {
                        manual_ok_or::check_manual_ok_or(
                            db.upcast(),
                            &ExprMatch::from_syntax_node(db.upcast(), node),
                            &mut diags,
                        );
                    }
                    _ => continue,
                }
            }
        }
        diags
    }
}
fn check_function(db: &dyn SemanticGroup, func_id: FunctionWithBodyId, diagnostics: &mut Vec<PluginDiagnostic>) {
    duplicate_underscore_args::check_duplicate_underscore_args(
        db.function_with_body_signature(func_id).unwrap().params,
        diagnostics,
    );
    let Ok(function_body) = db.function_body(func_id) else {
        return;
    };
    for (_expression_id, expression) in &function_body.arenas.exprs {
        match &expression {
            Expr::Match(expr_match) => {
                single_match::check_single_match(db, expr_match, diagnostics, &function_body.arenas)
            }
            Expr::Loop(expr_loop) => {
                loops::check_loop_match_pop_front(db, expr_loop, diagnostics, &function_body.arenas)
            }
            Expr::FunctionCall(expr_func) => panic::check_panic_usage(db, expr_func, diagnostics),
            _ => (),
        };
    }
}<|MERGE_RESOLUTION|>--- conflicted
+++ resolved
@@ -10,13 +10,8 @@
 use crate::lints::ifs::*;
 use crate::lints::manual::*;
 use crate::lints::{
-<<<<<<< HEAD
-    bool_comparison, breaks, double_comparison, double_parens, duplicate_underscore_args, erasing_op, loops, panic,
-    single_match,
-=======
     bool_comparison, breaks, double_comparison, double_parens, duplicate_underscore_args, erasing_op, loop_for_while,
-    loops, single_match,
->>>>>>> df052dca
+    loops, panic, single_match,
 };
 
 pub fn cairo_lint_plugin_suite() -> PluginSuite {
@@ -60,11 +55,8 @@
         collapsible_if_else::COLLAPSIBLE_IF_ELSE => CairoLintKind::CollapsibleIfElse,
         duplicate_underscore_args::DUPLICATE_UNDERSCORE_ARGS => CairoLintKind::DuplicateUnderscoreArgs,
         loops::LOOP_MATCH_POP_FRONT => CairoLintKind::LoopMatchPopFront,
-<<<<<<< HEAD
         panic::PANIC_IN_CODE => CairoLintKind::Panic,
-=======
         loop_for_while::LOOP_FOR_WHILE => CairoLintKind::LoopForWhile,
->>>>>>> df052dca
         erasing_op::ERASING_OPERATION => CairoLintKind::ErasingOperation,
         manual_ok_or::MANUAL_OK_OR => CairoLintKind::ManualOkOr,
         _ => CairoLintKind::Unknown,
