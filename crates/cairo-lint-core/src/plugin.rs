--- conflicted
+++ resolved
@@ -2,23 +2,14 @@
 use cairo_lang_defs::plugin::PluginDiagnostic;
 use cairo_lang_semantic::db::SemanticGroup;
 use cairo_lang_semantic::plugin::{AnalyzerPlugin, PluginSuite};
-<<<<<<< HEAD
 use cairo_lang_syntax::node::ast::{ElseClause, Expr as AstExpr, ExprBinary, ExprIf, ExprLoop, ExprMatch};
-=======
-use cairo_lang_semantic::Expr;
-use cairo_lang_syntax::node::ast::{ElseClause, Expr as AstExpr, ExprBinary, ExprIf, ExprMatch};
->>>>>>> b6f83968
 use cairo_lang_syntax::node::kind::SyntaxKind;
 use cairo_lang_syntax::node::{TypedStablePtr, TypedSyntaxNode};
 
 use crate::lints::ifs::*;
 use crate::lints::manual::*;
 use crate::lints::{
-<<<<<<< HEAD
-    bool_comparison, breaks, double_comparison, double_parens, duplicate_underscore_args, loop_for_while, loops,
-=======
-    bool_comparison, breaks, double_comparison, double_parens, duplicate_underscore_args, erasing_op, loops,
->>>>>>> b6f83968
+    bool_comparison, breaks, double_comparison, double_parens, duplicate_underscore_args, erasing_op, loops, loop_for_while, 
     single_match,
 };
 
@@ -62,11 +53,8 @@
         collapsible_if_else::COLLAPSIBLE_IF_ELSE => CairoLintKind::CollapsibleIfElse,
         duplicate_underscore_args::DUPLICATE_UNDERSCORE_ARGS => CairoLintKind::DuplicateUnderscoreArgs,
         loops::LOOP_MATCH_POP_FRONT => CairoLintKind::LoopMatchPopFront,
-<<<<<<< HEAD
         loop_for_while::LOOP_FOR_WHILE => CairoLintKind::LoopForWhile,
-=======
         erasing_op::ERASING_OPERATION => CairoLintKind::ErasingOperation,
->>>>>>> b6f83968
         manual_ok_or::MANUAL_OK_OR => CairoLintKind::ManualOkOr,
         _ => CairoLintKind::Unknown,
     }
