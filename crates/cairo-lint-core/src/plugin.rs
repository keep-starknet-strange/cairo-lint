--- conflicted
+++ resolved
@@ -9,12 +9,8 @@
 
 use crate::lints::ifs::*;
 use crate::lints::{
-<<<<<<< HEAD
-    bool_comparison, breaks, collapsible_if_else, double_comparison, double_parens, duplicate_underscore_args,
-    erasing_op, loops, single_match,
-=======
     bool_comparison, breaks, double_comparison, double_parens, duplicate_underscore_args, loops, single_match,
->>>>>>> 3a424ae5
+    erasing_op
 };
 
 pub fn cairo_lint_plugin_suite() -> PluginSuite {
