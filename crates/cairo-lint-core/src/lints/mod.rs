<<<<<<< HEAD
pub mod double_comparison;
=======
pub mod breaks;
>>>>>>> e6a73108
pub mod double_parens;
pub mod loops;
pub mod single_match;<|MERGE_RESOLUTION|>--- conflicted
+++ resolved
@@ -1,8 +1,5 @@
-<<<<<<< HEAD
 pub mod double_comparison;
-=======
 pub mod breaks;
->>>>>>> e6a73108
 pub mod double_parens;
 pub mod loops;
 pub mod single_match;