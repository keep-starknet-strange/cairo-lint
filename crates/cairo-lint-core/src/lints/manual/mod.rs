<<<<<<< HEAD
pub mod manual_assert;
pub mod manual_ok_or;
=======
pub mod manual_is_some;
pub mod manual_ok_or;

use cairo_lang_syntax::node::ast::{Expr, ExprMatch, Pattern};
use cairo_lang_syntax::node::db::SyntaxGroup;
use cairo_lang_syntax::node::TypedSyntaxNode;

#[derive(Copy, Clone, Debug)]
pub enum ManualLint {
    ManualOkOr,
    ManualIsSome,
}
pub fn check_manual(db: &dyn SyntaxGroup, expr_match: &ExprMatch, manual_lint: ManualLint) -> bool {
    let arms = expr_match.arms(db).elements(db);

    if arms.len() != 2 {
        return false;
    }

    let first_arm = &arms[0];
    let second_arm = &arms[1];

    let found_some = match &first_arm.patterns(db).elements(db)[0] {
        Pattern::Enum(enum_pattern) => {
            let enum_name = enum_pattern.path(db).as_syntax_node().get_text_without_trivia(db);
            match enum_name.as_str() {
                "Option::Some" => check_syntax_some_expression(first_arm.expression(db), db, manual_lint),
                _ => false,
            }
        }
        _ => false,
    };

    let found_none = match &second_arm.patterns(db).elements(db)[0] {
        Pattern::Enum(enum_pattern) => {
            let enum_name = enum_pattern.path(db).as_syntax_node().get_text_without_trivia(db);
            match enum_name.as_str() {
                "Option::None" => check_syntax_none_expression(second_arm.expression(db), db, manual_lint),
                _ => false,
            }
        }
        _ => false,
    };

    found_some && found_none
}

fn check_syntax_some_expression(arm_expression: Expr, db: &dyn SyntaxGroup, manual_lint: ManualLint) -> bool {
    match manual_lint {
        ManualLint::ManualOkOr => {
            if let Expr::FunctionCall(func_call) = arm_expression {
                return func_call.path(db).as_syntax_node().get_text(db) == "Result::Ok";
            }
        }
        ManualLint::ManualIsSome => {
            return arm_expression.as_syntax_node().get_text_without_trivia(db) == "true";
        }
    }
    false
}

fn check_syntax_none_expression(arm_expression: Expr, db: &dyn SyntaxGroup, manual_lint: ManualLint) -> bool {
    match manual_lint {
        ManualLint::ManualOkOr => {
            if let Expr::FunctionCall(func_call) = arm_expression {
                return func_call.path(db).as_syntax_node().get_text(db) == "Result::Err";
            }
        }
        ManualLint::ManualIsSome => {
            return arm_expression.as_syntax_node().get_text_without_trivia(db) == "false";
        }
    }

    false
}
>>>>>>> c6d8f678
<|MERGE_RESOLUTION|>--- conflicted
+++ resolved
@@ -1,7 +1,4 @@
-<<<<<<< HEAD
 pub mod manual_assert;
-pub mod manual_ok_or;
-=======
 pub mod manual_is_some;
 pub mod manual_ok_or;
 
@@ -76,5 +73,4 @@
     }
 
     false
-}
->>>>>>> c6d8f678
+}